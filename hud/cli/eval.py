"""HUD evaluation command for running tasks and datasets."""

from __future__ import annotations

import asyncio
import logging
from pathlib import Path
from typing import Any, Literal

import typer

import hud
from hud.settings import settings
from hud.utils.hud_console import HUDConsole
from hud.utils.group_eval import run_tasks_grouped, display_group_statistics

logger = logging.getLogger(__name__)
hud_console = HUDConsole()


def get_available_models() -> list[dict[str, str | None]]:
    """Fetch available models from the HUD API (only ready models).
    
    Returns:
        List of dicts with 'name', 'vllm_url', and 'base_model' keys
    """
    try:
        from hud.cli.rl import rl_api
        
        hud_console.info("Fetching your models from https://app.hud.so/models")
        models = rl_api.list_models()
        
        # Filter for ready models only and sort by recency
        ready_models = [m for m in models if m.status == "ready"]
        ready_models.sort(key=lambda m: m.created_at or "", reverse=True)
        
        # Count other statuses for informational purposes
        training_count = sum(1 for m in models if m.status == "training")
        other_count = len(models) - len(ready_models) - training_count
        
        if ready_models:
            hud_console.success(f"Found {len(ready_models)} ready models:")
            for model in ready_models:
                vllm_status = " (vLLM deployed)" if model.vllm_url else ""
                hud_console.info(f"  ✅ {model.name}{vllm_status}")
            
            if training_count > 0:
                hud_console.info(f"\n({training_count} models currently training)")
            
            return [{"name": model.name, "vllm_url": model.vllm_url, "base_model": model.base_model} for model in ready_models]
        else:
            if training_count > 0:
                hud_console.warning(f"No ready models found. You have {training_count} models currently training.")
            else:
                hud_console.warning("No models found in your account.")
            return []
    except Exception as e:
        logger.debug(f"Error fetching models: {e}")
        # Don't show the error to the user, just proceed without HUD models
        return []


def build_agent(
    agent_type: Literal["claude", "openai", "vllm"],
    *,
    model: str | None = None,
    allowed_tools: list[str] | None = None,
    verbose: bool = False,
    vllm_base_url: str | None = None,
) -> Any:
    """Create and return the requested agent type."""

    # Import agents lazily to avoid dependency issues
    if agent_type == "vllm":
        # Create a generic OpenAI agent for vLLM server
        try:
            from openai import AsyncOpenAI

            from hud.agents.openai_chat_generic import GenericOpenAIChatAgent
        except ImportError as e:
            hud_console.error(
                "OpenAI dependencies are not installed. "
                "Please install with: pip install 'hud-python[agent]'"
            )
            raise typer.Exit(1) from e
        
        # Determine the base URL to use
        if vllm_base_url is not None:
            # Use the provided vLLM URL (for custom/local servers)
            base_url = vllm_base_url
            hud_console.info(f"Using vLLM server at {base_url}")
            api_key = settings.api_key if base_url.startswith(settings.hud_rl_url) else "token-abc123"
        else:
            # Default to localhost
            base_url = "http://localhost:8000/v1"
            api_key = "token-abc123"
        
        # Create OpenAI client for vLLM
        openai_client = AsyncOpenAI(
            base_url=base_url,
            api_key=api_key,
            timeout=30.0,
        )
        
        return GenericOpenAIChatAgent(
            openai_client=openai_client,
            model_name=model or "served-model",  # Default model name
            verbose=verbose,
            completion_kwargs={
                "temperature": 0.7,
                "max_tokens": 2048,
                "tool_choice": "required" #if self.actor_config.force_tool_choice else "auto",
            }
        )
    
    elif agent_type == "openai":
        try:
            from hud.agents import OperatorAgent
        except ImportError as e:
            hud_console.error(
                "OpenAI agent dependencies are not installed. "
                "Please install with: pip install 'hud-python[agent]'"
            )
            raise typer.Exit(1) from e

        if allowed_tools:
            return OperatorAgent(
                allowed_tools=allowed_tools,
                verbose=verbose,
            )
        else:
            return OperatorAgent(verbose=verbose)

    # Fallback Claude agent (Anthropic)
    try:
        from hud.agents import ClaudeAgent
    except ImportError as e:
        hud_console.error(
            "Claude agent dependencies are not installed. "
            "Please install with: pip install 'hud-python[agent]'"
        )
        raise typer.Exit(1) from e

    model = model or "claude-sonnet-4-20250514"

    if allowed_tools:
        return ClaudeAgent(
            model=model,
            allowed_tools=allowed_tools,
            verbose=verbose,
        )
    else:
        return ClaudeAgent(
            model=model,
            verbose=verbose,
        )


async def run_single_task(
    source: str,
    *,
    agent_type: Literal["claude", "openai", "vllm"] = "claude",
    model: str | None = None,
    allowed_tools: list[str] | None = None,
    max_steps: int = 10,
    verbose: bool = False,
    vllm_base_url: str | None = None,
    group_size: int = 1,
) -> None:
    """Load one task and execute it, or detect if JSON contains a list and run as dataset."""

    # Import Task and run_dataset lazily
    try:
        from hud.datasets import run_dataset
        from hud.utils.tasks import load_tasks
    except ImportError as e:
        hud_console.error(
            "Dataset dependencies are not installed. "
            "Please install with: pip install 'hud-python\u27e6agent\u27e7'"
        )
        raise typer.Exit(1) from e

    # Check if it's a file
    path = Path(source)
    if path.exists() and (path.suffix in [".json", ".jsonl"]):
        hud_console.info("📊 Loading task file…")
        
        # Use unified loader for both JSON and JSONL
        tasks = load_tasks(str(path))
<<<<<<< HEAD
        
        # Check if we have multiple tasks
        if len(tasks) > 1:
            hud_console.info(f"Found {len(tasks)} tasks in file, running as dataset…")

            # Build agent class and config for run_dataset
            if agent_type == "vllm":
                try:
                    from hud.agents.openai_chat_generic import GenericOpenAIChatAgent
                    agent_class = GenericOpenAIChatAgent
                except ImportError as e:
                    hud_console.error(
                        "OpenAI dependencies are not installed. "
                        "Please install with: pip install 'hud-python\u27E6agent\u27E7'"
                    )
                    raise typer.Exit(1) from e

                # Use build_agent to create a sample agent to get the config
                sample_agent = build_agent(
                    agent_type,
                    model=model,
                    allowed_tools=allowed_tools,
                    verbose=verbose,
                    vllm_base_url=vllm_base_url,
                )
                
                # Extract the config from the sample agent
                agent_config: dict[str, Any] = {
                    "openai_client": sample_agent.oai,
                    "model_name": sample_agent.model_name,
                    "verbose": verbose,
                    "completion_kwargs": sample_agent.completion_kwargs,
                }
                if allowed_tools:
                    agent_config["allowed_tools"] = allowed_tools

            elif agent_type == "openai":
                try:
                    from hud.agents import OperatorAgent

                    agent_class = OperatorAgent
                except ImportError as e:
                    hud_console.error(
                        "OpenAI agent dependencies are not installed. "
                        "Please install with: pip install 'hud-python\u27e6agent\u27e7'"
                    )
                    raise typer.Exit(1) from e

                agent_config = {"verbose": verbose}
                if allowed_tools:
                    agent_config["allowed_tools"] = allowed_tools

            else:
                try:
                    from hud.agents import ClaudeAgent

                    agent_class = ClaudeAgent
                except ImportError as e:
                    hud_console.error(
                        "Claude agent dependencies are not installed. "
                        "Please install with: pip install 'hud-python[agent]'"
                    )
                    raise typer.Exit(1) from e

                agent_config = {
                    "model": model or "claude-sonnet-4-20250514",
                    "verbose": verbose,
                }
                if allowed_tools:
                    agent_config["allowed_tools"] = allowed_tools

            # Convert Task objects to dicts for run_dataset
            task_dicts = [task.model_dump() for task in tasks]
            
            # Run as dataset with single-task concurrency to maintain debug behavior
            results = await run_dataset(
                name=f"Dataset: {path.name}",
                dataset=task_dicts,  # Pass the list of task dicts
                agent_class=agent_class,
                agent_config=agent_config,
                max_concurrent=1,  # Run sequentially for debug mode
                metadata={"source": str(path)},
                max_steps=max_steps,
            )

            # Display summary
            successful = sum(1 for r in results if getattr(r, "reward", 0) > 0)
            hud_console.success(f"Completed {len(results)} tasks: {successful} successful")
            return
=======
>>>>>>> 502fbc08

        # Single task - use the first (and only) task
        task = tasks[0]
        hud_console.info("Found 1 task, running as single task…")
    else:
        # Load from HuggingFace dataset or non-file source
        hud_console.info(f"📊 Loading tasks from: {source}…")
        tasks = load_tasks(source)
        
        if not tasks:
            hud_console.error(f"No tasks found in: {source}")
            raise typer.Exit(1)
            
        # Single task - use the first task
        task = tasks[0]
        hud_console.info("Using first task from dataset (run with --full to run the entire dataset)...")

    task_prompt = task.prompt[:50] + "..." if len(task.prompt) > 50 else task.prompt

    # Use grouped evaluation if group_size > 1
    if group_size > 1:
        hud_console.info(f"🔄 Running task with group_size={group_size}")
        
        # Build agent configuration
        if agent_type == "vllm":
            # Special handling for vLLM
            sample_agent = build_agent(
                agent_type,
                model=model,
                allowed_tools=allowed_tools,
                verbose=verbose,
                vllm_base_url=vllm_base_url,
            )
            agent_config = {
                "openai_client": sample_agent.oai,
                "model_name": sample_agent.model_name,
                "verbose": verbose,
                "completion_kwargs": sample_agent.completion_kwargs,
            }
            if allowed_tools:
                agent_config["allowed_tools"] = allowed_tools
            
            from hud.agents.openai_chat_generic import GenericOpenAIChatAgent
            agent_class = GenericOpenAIChatAgent
        elif agent_type == "openai":
            from hud.agents import OperatorAgent
            agent_class = OperatorAgent
            agent_config = {"verbose": verbose}
            if allowed_tools:
                agent_config["allowed_tools"] = allowed_tools
        else:
            from hud.agents import ClaudeAgent
            agent_class = ClaudeAgent
            agent_config = {
                "model": model or "claude-sonnet-4-20250514",
                "verbose": verbose,
            }
            if allowed_tools:
                agent_config["allowed_tools"] = allowed_tools
        
        # Run with grouping
        with hud.trace(name=f"{task_prompt} (group_size={group_size})"):
            stats = await run_tasks_grouped(
                tasks=[task],
                agent_class=agent_class,
                agent_config=agent_config,
                group_size=group_size,
                max_parallel_episodes=48,  # Same as RL default
                max_steps=max_steps,
                verbose=verbose,
            )
            
        # Display results
        display_group_statistics(stats, show_details=True)
        
    else:
        # Original single-run logic
        with hud.trace(name=task_prompt):
            agent = build_agent(
                agent_type,
                model=model,
                allowed_tools=allowed_tools,
                verbose=verbose,
                vllm_base_url=vllm_base_url,
            )
            hud_console.info(task.prompt)
            result = await agent.run(task, max_steps=max_steps)
            hud_console.success(f"Reward: {result.reward}")


async def run_full_dataset(
    source: str,
    *,
    agent_type: Literal["claude", "openai", "vllm"] = "claude",
    model: str | None = None,
    allowed_tools: list[str] | None = None,
    max_concurrent: int = 50,
    max_steps: int = 10,
    parallel: bool = False,
    max_workers: int | None = None,
    max_concurrent_per_worker: int = 25,
    verbose: bool = False,
    vllm_base_url: str | None = None,
    group_size: int = 1,
) -> list[Any]:
    """Run evaluation across the entire dataset.

    Uses either asyncio-based run_dataset or process-based parallel execution
    depending on the parallel flag."""

    # Import run_dataset lazily
    try:
        from hud.datasets import run_dataset, run_dataset_parallel, run_dataset_parallel_manual
        from hud.utils.tasks import load_tasks
    except ImportError as e:
        hud_console.error(
            "Dataset dependencies are not installed. "
            "Please install with: pip install 'hud-python[agent]'"
        )
        raise typer.Exit(1) from e

    # Load tasks using unified loader
    hud_console.info(f"📊 Loading tasks from: {source}…")
    tasks = load_tasks(source)
    
    if not tasks:
        hud_console.error(f"No tasks found in: {source}")
        raise typer.Exit(1)
    
    # Convert Task objects to dicts for dataset runners
    dataset_or_tasks = [task.model_dump() for task in tasks]
    
    # Determine dataset name
    path = Path(source)
    dataset_name = f"Dataset: {path.name}" if path.exists() else source.split("/")[-1]
    
    hud_console.info(f"Found {len(tasks)} tasks")

    # Build agent class + config for run_dataset
    if agent_type == "vllm":
        try:
            from hud.agents.openai_chat_generic import GenericOpenAIChatAgent
            agent_class = GenericOpenAIChatAgent
        except ImportError as e:
            hud_console.error(
                "OpenAI dependencies are not installed. "
                "Please install with: pip install 'hud-python[agent]'"
            )
            raise typer.Exit(1) from e

        # Use build_agent to create a sample agent to get the config
        sample_agent = build_agent(
            agent_type,
            model=model,
            allowed_tools=allowed_tools,
            verbose=verbose,
            vllm_base_url=vllm_base_url,
        )
        
        # Extract the config from the sample agent
        agent_config: dict[str, Any] = {
            "openai_client": sample_agent.oai,
            "model_name": sample_agent.model_name,
            "verbose": verbose,
            "completion_kwargs": sample_agent.completion_kwargs,
        }
        if allowed_tools:
            agent_config["allowed_tools"] = allowed_tools

    elif agent_type == "openai":
        try:
            from hud.agents import OperatorAgent

            agent_class = OperatorAgent
        except ImportError as e:
            hud_console.error(
                "OpenAI agent dependencies are not installed. "
                "Please install with: pip install 'hud-python[agent]'"
            )
            raise typer.Exit(1) from e

        agent_config = {"verbose": verbose}
        if allowed_tools:
            agent_config["allowed_tools"] = allowed_tools

    else:
        try:
            from hud.agents import ClaudeAgent

            agent_class = ClaudeAgent
        except ImportError as e:
            hud_console.error(
                "Claude agent dependencies are not installed. "
                "Please install with: pip install 'hud-python[agent]'"
            )
            raise typer.Exit(1) from e

        agent_config = {
            "model": model or "claude-sonnet-4-20250514",
            "verbose": verbose,
        }
        if allowed_tools:
            agent_config["allowed_tools"] = allowed_tools

    # Use grouped evaluation if group_size > 1
    if group_size > 1:
        hud_console.info(f"🔄 Running dataset with group_size={group_size}")
        
        # Run with job tracking
        with hud.job(
            name=f"Evaluation {dataset_name} (group_size={group_size})",
            metadata={
                "dataset": source,
                "group_size": group_size,
                "tasks": len(dataset_or_tasks),
                "total_episodes": len(dataset_or_tasks) * group_size,
            }
        ) as job:
            # Convert dicts to Task objects if needed
            from hud.datasets import Task
            tasks = []
            for item in dataset_or_tasks:
                if isinstance(item, dict):
                    tasks.append(Task(**item))
                else:
                    tasks.append(item)
            
            stats = await run_tasks_grouped(
                tasks=tasks,
                agent_class=agent_class,
                agent_config=agent_config,
                group_size=group_size,
                max_parallel_episodes=max_concurrent if not parallel else max_concurrent_per_worker * (max_workers or 4),
                max_steps=max_steps,
                verbose=verbose,
                job_id=job.id,
            )
        
        # Display results
        display_group_statistics(stats, show_details=len(stats) <= 20)
        
        # Return stats for consistency with other modes
        return stats
        
    # Original logic for non-grouped evaluation
    elif parallel:
        hud_console.info(
            f"🚀 Running PARALLEL evaluation (workers: {max_workers or 'auto'}, max_concurrent: {max_concurrent})…"  # noqa: E501
        )
        if max_workers is None:
            # Use auto-optimization (now the default run_dataset_parallel)
            return await run_dataset_parallel(
                name=f"Evaluation {dataset_name}",
                dataset=dataset_or_tasks,
                agent_class=agent_class,
                agent_config=agent_config,
                max_concurrent=max_concurrent,
                metadata={"dataset": source, "parallel": True},
                max_steps=max_steps,
                auto_respond=True,
            )
        else:
            # Use manual configuration
            return await run_dataset_parallel_manual(
                name=f"Evaluation {dataset_name}",
                dataset=dataset_or_tasks,
                agent_class=agent_class,
                agent_config=agent_config,
                max_workers=max_workers,
                max_concurrent_per_worker=max_concurrent_per_worker,
                max_concurrent=max_concurrent,
                metadata={"dataset": source, "parallel": True},
                max_steps=max_steps,
                auto_respond=True,
            )
    else:
        hud_console.info(f"🚀 Running evaluation (max_concurrent: {max_concurrent})…")
        return await run_dataset(
            name=f"Evaluation {dataset_name}",
            dataset=dataset_or_tasks,
            agent_class=agent_class,
            agent_config=agent_config,
            max_concurrent=max_concurrent,
            metadata={"dataset": source},
            max_steps=max_steps,
        )


def eval_command(
    source: str = typer.Argument(
        ...,
        help="HuggingFace dataset identifier (e.g. 'hud-evals/SheetBench-50'), JSON file (array of tasks), or JSONL file (one task per line)",  # noqa: E501
    ),
    full: bool = typer.Option(
        False,
        "--full",
        help="Run the entire dataset (omit for single-task debug mode)",
    ),
    agent: Literal["claude", "openai", "vllm"] = typer.Option(
        "claude",
        "--agent",
        help="Agent backend to use (claude, openai, or vllm for local server)",
    ),
    model: str | None = typer.Option(
        None,
        "--model",
        help="Model name for the chosen agent",
    ),
    allowed_tools: str | None = typer.Option(
        None,
        "--allowed-tools",
        help="Comma-separated list of allowed tools",
    ),
    max_concurrent: int = typer.Option(
        50,
        "--max-concurrent",
        help="Concurrency level for asyncio mode (ignored in parallel mode)",
    ),
    max_steps: int | None = typer.Option(
        None,
        "--max-steps",
        help="Maximum steps per task (default: 10 for single, 50 for full)",
    ),
    parallel: bool = typer.Option(
        False,
        "--parallel",
        help="Use process-based parallel execution for large datasets (100+ tasks)",
    ),
    max_workers: int | None = typer.Option(
        None,
        "--max-workers",
        help="Number of worker processes for parallel mode (auto-optimized if not set)",
    ),
    max_concurrent_per_worker: int = typer.Option(
        20,
        "--max-concurrent-per-worker",
        help="Maximum concurrent tasks per worker in parallel mode",
    ),
    verbose: bool = typer.Option(
        False,
        "--verbose",
        help="Enable verbose output from the agent",
    ),
    vllm_base_url: str | None = typer.Option(
        None,
        "--vllm-base-url",
        help="Base URL for vLLM server (when using --agent vllm)",
    ),
    group_size: int = typer.Option(
        1,
        "--group-size",
        help="Number of times to run each task (similar to RL training)",
    ),
) -> None:
    """🚀 Run evaluation on datasets or individual tasks with agents.

    Examples:
        # Evaluate a single task from SheetBench
        hud eval hud-evals/SheetBench-50

        # Evaluate the FULL SheetBench dataset with Claude (asyncio mode)
        hud eval hud-evals/SheetBench-50 --full --agent claude

        # Run large dataset with PARALLEL execution (auto-optimized)
        hud eval hud-evals/OSWorld-Verified-XLang --full --parallel

        # Parallel mode with manual configuration (16 workers, 25 tasks each)
        hud eval hud-evals/OSWorld-Verified-XLang --full --parallel --max-workers 16

        # Limit total concurrent tasks to prevent rate limits
        hud eval hud-evals/SheetBench-50 --full --parallel --max-concurrent 20

        # Run a single task from a JSON file
        hud eval task.json

        # Run multiple tasks from a JSON file with parallel execution
        hud eval tasks.json --full --parallel

        # Run with OpenAI Operator agent
        hud eval hud-evals/OSWorld-Gold-Beta --agent openai

        # Use local vLLM server (default: localhost:8000)
        hud eval task.json --agent vllm --model Qwen/Qwen2.5-VL-3B-Instruct

        # Use custom vLLM server URL
        hud eval task.json --agent vllm --vllm-base-url http://192.168.1.100:8000/v1

        # Run with verbose output for debugging
        hud eval task.json --verbose
    """
    from hud.settings import settings

    # Check for required API keys
    if agent == "claude":
        if not settings.anthropic_api_key:
            hud_console.error("ANTHROPIC_API_KEY is required for Claude agent")
            hud_console.info(
                "Set it in your environment or .env file: ANTHROPIC_API_KEY=your-key-here"
            )
            raise typer.Exit(1)
    elif agent == "openai" and not settings.openai_api_key:
        hud_console.error("OPENAI_API_KEY is required for OpenAI agent")
        hud_console.info("Set it in your environment or .env file: OPENAI_API_KEY=your-key-here")
        raise typer.Exit(1)
    elif agent == "vllm":
        if model:
            hud_console.info(f"Using vLLM with model: {model}")
        else:
            hud_console.error("Model name is required for vLLM agent, specify with --model")
            raise typer.Exit(1)

    # Check for HUD_API_KEY if using HUD services
    if not settings.api_key:
        hud_console.warning("HUD_API_KEY not set. Some features may be limited.")
        hud_console.info("Get your API key at: https://app.hud.so")

    # Parse allowed tools
    allowed_tools_list = (
        [t.strip() for t in allowed_tools.split(",") if t.strip()] if allowed_tools else None
    )

    # Set default max_steps if not provided
    if max_steps is None:
        max_steps = 50 if full else 10

    # Run evaluation
    if full:
        asyncio.run(
            run_full_dataset(
                source,
                agent_type=agent,
                model=model,
                allowed_tools=allowed_tools_list,
                max_concurrent=max_concurrent,
                max_steps=max_steps,
                parallel=parallel,
                max_workers=max_workers,
                max_concurrent_per_worker=max_concurrent_per_worker,
                verbose=verbose,
                vllm_base_url=vllm_base_url,
                group_size=group_size,
            )
        )
    else:
        asyncio.run(
            run_single_task(
                source,
                agent_type=agent,
                model=model,
                allowed_tools=allowed_tools_list,
                max_steps=max_steps,
                verbose=verbose,
                vllm_base_url=vllm_base_url,
                group_size=group_size,
            )
        )<|MERGE_RESOLUTION|>--- conflicted
+++ resolved
@@ -187,98 +187,6 @@
         
         # Use unified loader for both JSON and JSONL
         tasks = load_tasks(str(path))
-<<<<<<< HEAD
-        
-        # Check if we have multiple tasks
-        if len(tasks) > 1:
-            hud_console.info(f"Found {len(tasks)} tasks in file, running as dataset…")
-
-            # Build agent class and config for run_dataset
-            if agent_type == "vllm":
-                try:
-                    from hud.agents.openai_chat_generic import GenericOpenAIChatAgent
-                    agent_class = GenericOpenAIChatAgent
-                except ImportError as e:
-                    hud_console.error(
-                        "OpenAI dependencies are not installed. "
-                        "Please install with: pip install 'hud-python\u27E6agent\u27E7'"
-                    )
-                    raise typer.Exit(1) from e
-
-                # Use build_agent to create a sample agent to get the config
-                sample_agent = build_agent(
-                    agent_type,
-                    model=model,
-                    allowed_tools=allowed_tools,
-                    verbose=verbose,
-                    vllm_base_url=vllm_base_url,
-                )
-                
-                # Extract the config from the sample agent
-                agent_config: dict[str, Any] = {
-                    "openai_client": sample_agent.oai,
-                    "model_name": sample_agent.model_name,
-                    "verbose": verbose,
-                    "completion_kwargs": sample_agent.completion_kwargs,
-                }
-                if allowed_tools:
-                    agent_config["allowed_tools"] = allowed_tools
-
-            elif agent_type == "openai":
-                try:
-                    from hud.agents import OperatorAgent
-
-                    agent_class = OperatorAgent
-                except ImportError as e:
-                    hud_console.error(
-                        "OpenAI agent dependencies are not installed. "
-                        "Please install with: pip install 'hud-python\u27e6agent\u27e7'"
-                    )
-                    raise typer.Exit(1) from e
-
-                agent_config = {"verbose": verbose}
-                if allowed_tools:
-                    agent_config["allowed_tools"] = allowed_tools
-
-            else:
-                try:
-                    from hud.agents import ClaudeAgent
-
-                    agent_class = ClaudeAgent
-                except ImportError as e:
-                    hud_console.error(
-                        "Claude agent dependencies are not installed. "
-                        "Please install with: pip install 'hud-python[agent]'"
-                    )
-                    raise typer.Exit(1) from e
-
-                agent_config = {
-                    "model": model or "claude-sonnet-4-20250514",
-                    "verbose": verbose,
-                }
-                if allowed_tools:
-                    agent_config["allowed_tools"] = allowed_tools
-
-            # Convert Task objects to dicts for run_dataset
-            task_dicts = [task.model_dump() for task in tasks]
-            
-            # Run as dataset with single-task concurrency to maintain debug behavior
-            results = await run_dataset(
-                name=f"Dataset: {path.name}",
-                dataset=task_dicts,  # Pass the list of task dicts
-                agent_class=agent_class,
-                agent_config=agent_config,
-                max_concurrent=1,  # Run sequentially for debug mode
-                metadata={"source": str(path)},
-                max_steps=max_steps,
-            )
-
-            # Display summary
-            successful = sum(1 for r in results if getattr(r, "reward", 0) > 0)
-            hud_console.success(f"Completed {len(results)} tasks: {successful} successful")
-            return
-=======
->>>>>>> 502fbc08
 
         # Single task - use the first (and only) task
         task = tasks[0]
