--- conflicted
+++ resolved
@@ -40,16 +40,10 @@
         Initialize the HUD computer tool.
 
         Args:
-<<<<<<< HEAD
-            executor: Optional pre-configured executor. If None, creates one based on platform_type
-            width: Target width for rescaling (None = use actual screen width)
-            height: Target height for rescaling (None = use actual screen height)
-=======
             width: Target width for rescaling (None = use environment width)
             height: Target height for rescaling (None = use environment height)
             environment_width: Base screen width
             environment_height: Base screen height
->>>>>>> 00a9bb7d
             display_num: X display number
             platform_type: Which executor to use if executor not provided:
                 - "auto": Automatically detect based on platform
