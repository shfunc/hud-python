--- conflicted
+++ resolved
@@ -5,20 +5,10 @@
 logger = logging.getLogger(__name__)
 
 
-<<<<<<< HEAD
-def stream(live_url: str | None = None) -> str:
-    """
-    Display a stream in the HUD system.
-    """
-    if live_url is None:
-        raise ValueError("live_url cannot be None")
-
-=======
 def stream(live_url: str) -> str:
     """
     Display a stream in the HUD system.
     """
->>>>>>> af01d3ba
     from IPython.display import HTML, display
 
     html_content = f"""
