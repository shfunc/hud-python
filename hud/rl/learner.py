--- conflicted
+++ resolved
@@ -64,7 +64,6 @@
         
         # Apply Liger kernel optimizations if available and enabled
         if model_cfg.use_liger and LIGER_AVAILABLE:
-<<<<<<< HEAD
             if is_vl_model:
                 hud_console.info_log("Applying Liger kernel optimizations to Qwen2.5-VL")
                 apply_liger_kernel_to_qwen2_5_vl(
@@ -81,10 +80,6 @@
                     swiglu=True,  # Optimized SwiGLU
                     fused_linear_cross_entropy=True  # Fused Linear+CrossEntropy for memory efficiency
                 )
-=======
-            hud_console.info_log("Applying Liger kernel optimizations to Qwen2.5-VL")
-            apply_liger_kernel_to_qwen2_5_vl()
->>>>>>> 502fbc08
         elif model_cfg.use_liger and not LIGER_AVAILABLE:
             hud_console.warning_log("Liger kernel requested but not installed. Install with: pip install liger-kernel")
         
@@ -210,61 +205,6 @@
                     )
                     sample.to_device(torch.device("cpu"))
         
-<<<<<<< HEAD
-        return gathered
-    
-    def prepare_model_inputs(self, sample: TrainingSample) -> list[dict]:
-        """Prepare inputs for the model, handling both VL and text models."""
-        if self.is_vl_model:
-            # Use the original prepare_inputs for VL models
-            return prepare_inputs(sample, self.processor, self.policy, self.config)
-        else:
-            # For text models, we need to handle it differently
-            from pathlib import Path
-            from hud.rl.utils import prepare_conversation_history, render_jinja_template, load_chat_template, build_assistant_masks
-            
-            # Skip error traces or traces with no messages
-            if sample.isError or len(sample.messages) == 0:
-                return []
-            
-            # Get conversation history (no images for text models)
-            conversation, _ = prepare_conversation_history(sample.messages)
-            
-            # Get absolute path to chat template
-            chat_template_path = Path(__file__).parent / "chat_template.jinja"
-            
-            text_list, _ = render_jinja_template(
-                conversations=[conversation],
-                chat_template=load_chat_template(str(chat_template_path)),
-                tools=sample.info["tool_spec"] if sample.info["tool_spec"] else None,
-                return_assistant_tokens_mask=True,
-                **self.processor.special_tokens_map,
-            )
-            
-            # For text models, just tokenize the text
-            inputs = self.processor(
-                text=text_list,
-                return_offsets_mapping=False,
-            )
-            
-            # Build assistant masks from token IDs
-            input_ids = inputs["input_ids"]  # list of lists (length 1 batch)
-            assistant_masks = build_assistant_masks(input_ids, self.processor)
-            inputs["assistant_masks"] = assistant_masks
-            inputs.convert_to_tensors(tensor_type="pt")
-            
-            mask_tensor = inputs["assistant_masks"]  # shape [B, T]
-            if mask_tensor.dim() == 1:
-                mask_tensor = mask_tensor.unsqueeze(0)
-            
-            # logits_to_keep are positions where previous token (label axis) is assistant
-            logits_to_keep = (mask_tensor[0, 1:] == 1).nonzero(as_tuple=True)[0]
-            inputs["logits_to_keep"] = logits_to_keep
-            inputs = {k: v.to(self.device) for k, v in inputs.items()}
-            
-            return [inputs]
-    
-=======
         # Find minibatches and group them via batch_training_samples
         # Minibatches control the batch size of the forward pass to the model
         mb_size = self.config.training.mini_batch_size
@@ -281,8 +221,7 @@
             return [samples_minibatched[i:i+adj_group_size] for i in range(0, len(samples_minibatched), adj_group_size)]
         else:
             return [samples_minibatched]
-            
->>>>>>> 502fbc08
+           
     def update(self, samples: list[TrainingSample]) -> TrainingMetrics:
         """Perform a gradient update on a batch."""
         import time
@@ -292,33 +231,8 @@
         self.metrics.append(TrainingMetrics())
         metrics = self.metrics[-1]
         
-<<<<<<< HEAD
-        # Handle empty batch - still need to call backward for DDP sync
-        if not samples or len(samples) == 0:
-            if self.world_size > 1:
-                hud_console.warning_log("Empty batch, performing dummy backward for DDP sync")
-                # Perform a dummy forward/backward with the model to maintain DDP synchronization
-                dummy_input_ids = torch.zeros((1, 1), dtype=torch.long, device=self.device)
-                dummy_inputs = {"input_ids": dummy_input_ids}
-                dummy_output = self.policy(**dummy_inputs)
-                dummy_loss = dummy_output.logits.sum() * 0  # Zero loss but uses model
-                dummy_loss.backward()
-                self.optimizer.step()
-                self.optimizer.zero_grad()
-            return metrics
-        
-        # Prepare inputs with messages
-        batch = []
-        for sample in samples:
-            inputs = self.prepare_model_inputs(sample)
-            for inp in inputs:
-                new_sample = TrainingSample(**sample.model_dump())
-                new_sample.inputs = inp
-                batch.append(new_sample)
-=======
         # Prepare groups for GRPO training
         groups = self.prepare_groups(samples)
->>>>>>> 502fbc08
 
         hud_console.info_log(f"Updating over {len(groups)} groups")
         
